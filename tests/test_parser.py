from decimal import Decimal
from unittest import TestCase

import ply.lex as lex
import pytest

from luqum.exceptions import IllegalCharacterError, ParseSyntaxError
from luqum.parser import lexer, parser, parse
from luqum.tree import (
    SearchField, FieldGroup, Group,
    Word, Phrase, Regex, Proximity, Fuzzy, Boost, Range, From, To,
    Not, AndOperation, OrOperation, Plus, Prohibit, UnknownOperation)
from tests import alternative_lexer


class TestLexer(TestCase):
    """Test lexer
    """
    def test_basic(self):

        lexer.input(
            'subject:test desc:(house OR car)^3 AND "big garage"~2 dirt~0.3 OR foo:{a TO z*]')
        self.assertEqual(lexer.token().value, Word("subject"))
        self.assertEqual(lexer.token().type, "COLUMN")
        self.assertEqual(lexer.token().value, Word("test"))
        self.assertEqual(lexer.token().value, Word("desc"))
        self.assertEqual(lexer.token().type, "COLUMN")
        self.assertEqual(lexer.token().type, "LPAREN")
        self.assertEqual(lexer.token().value, Word("house"))
        self.assertEqual(lexer.token().type, "OR_OP")
        self.assertEqual(lexer.token().value, Word("car"))
        self.assertEqual(lexer.token().type, "RPAREN")
        t = lexer.token()
        self.assertEqual(t.type, "BOOST")
        self.assertEqual(t.value.value, "3")
        self.assertEqual(lexer.token().type, "AND_OP")
        self.assertEqual(lexer.token().value, Phrase('"big garage"'))
        t = lexer.token()
        self.assertEqual(t.type, "APPROX")
        self.assertEqual(t.value.value, "2")
        self.assertEqual(lexer.token().value, Word("dirt"))
        t = lexer.token()
        self.assertEqual(t.type, "APPROX")
        self.assertEqual(t.value.value, "0.3")
        self.assertEqual(lexer.token().type, "OR_OP")
        self.assertEqual(lexer.token().value, Word("foo"))
        self.assertEqual(lexer.token().type, "COLUMN")
        self.assertEqual(lexer.token().type, "LBRACKET")
        self.assertEqual(lexer.token().value, Word("a"))
        self.assertEqual(lexer.token().type, "TO")
        self.assertEqual(lexer.token().value, Word("z*"))
        self.assertEqual(lexer.token().type, "RBRACKET")
        self.assertEqual(lexer.token(), None)

    def test_accept_flavours(self):
        lexer.input('somedate:[now/d-1d+7H TO now/d+7H]')

        self.assertEqual(lexer.token().value, Word('somedate'))

        self.assertEqual(lexer.token().type, "COLUMN")
        self.assertEqual(lexer.token().type, "LBRACKET")

        self.assertEqual(lexer.token().value, Word("now/d-1d+7H"))
        self.assertEqual(lexer.token().type, "TO")
        self.assertEqual(lexer.token().value, Word("now/d+7H"))

        self.assertEqual(lexer.token().type, "RBRACKET")


class TestParser(TestCase):
    """Test base parser

    .. note:: we compare str(tree) before comparing tree, because it's more easy to debug
    """

    def test_simplest(self):
        tree = (
            AndOperation(
                Word("foo", tail=" "),
                Word("bar", head=" ")))
        parsed = parser.parse("foo AND bar")
        self.assertEqual(str(parsed), str(tree))
        self.assertEqual(parsed, tree)

    def test_implicit_operations(self):
        tree = (
            UnknownOperation(
                Word("foo", tail=" "),
                Word("bar")))
        parsed = parser.parse("foo bar")
        self.assertEqual(str(parsed), str(tree))
        self.assertEqual(parsed, tree)

    def test_simple_field(self):
        tree = (
            SearchField(
                "subject",
                Word("test")))
        parsed = parser.parse("subject:test")
        self.assertEqual(str(parsed), str(tree))
        self.assertEqual(parsed, tree)

    def test_escaping_word(self):
        query = r'test\+\-\&\&\|\|\!\(\)\{\}\[\]\^\"\~\*\?\:\\test'
        tree = Word(query)
        unescaped = r'test+-&&||!(){}[]^"~*?:\test'
        parsed = parser.parse(query)
        self.assertEqual(str(parsed), query)
        self.assertEqual(parsed, tree)
        self.assertEqual(parsed.unescaped_value, unescaped)

    def test_escaping_word_first_letter(self):
        for letter in r'+-&|!(){}[]^"~*?:\\<>':
            with self.subTest("letter %s" % letter):
                query = r"\%stest" % letter
                tree = Word(query)
                unescaped = "%stest" % letter
                parsed = parser.parse(query)
                self.assertEqual(str(parsed), query)
                self.assertEqual(parsed, tree)
                self.assertEqual(parsed.unescaped_value, unescaped)

    def test_escaping_word_unbounded_equals(self):
        """This tests that <\\=foo correctly translates to <(=foo)"""
        query = r"<\=test"
        tree = To(Word("\\=test"), False)
        parsed = parser.parse(query)
        self.assertEqual(str(parsed), query)
        self.assertEqual(parsed, tree)
        self.assertEqual(parsed.a.unescaped_value, "=test")

    def test_escaping_phrase(self):
        query = r'"test \"ph\rase"'
        tree = Phrase(query)
        unescaped = '"test "phrase"'
        parsed = parser.parse(query)
        self.assertEqual(str(parsed), query)
        self.assertEqual(parsed, tree)
        self.assertEqual(parsed.unescaped_value, unescaped)

    def test_escaping_column(self):
        # non regression for issue #30
        query = r'ip:1000\:\:1000\:\:1/24'
        tree = SearchField('ip', Word(r'1000\:\:1000\:\:1/24'))
        parsed = parser.parse(query)
        self.assertEqual(parsed, tree)
        self.assertEqual(str(parsed), query)
        self.assertEqual(parsed.children[0].unescaped_value, "1000::1000::1/24")

    def test_escaping_single_column(self):
        # non regression for issue #30
        query = r'1000\:1000\:\:1/24'
        tree = Word(r'1000\:1000\:\:1/24')
        parsed = parser.parse(query)
        self.assertEqual(parsed, tree)
        self.assertEqual(str(parsed), query)
        self.assertEqual(parsed.unescaped_value, "1000:1000::1/24")

    def test_boost_default_to_one(self):
        query = "boost^ me^1"
        parsed = parser.parse(query)
        tree = UnknownOperation(Boost(Word("boost"), None), Boost(Word("me"), 1))
        self.assertEqual(parsed, tree)
        self.assertEqual(parsed.operands[0].force, 1)
        self.assertEqual(parsed.operands[0].implicit_force, True)
        self.assertEqual(parsed.operands[1].force, 1)
        self.assertEqual(parsed.operands[1].implicit_force, False)
        self.assertEqual(str(parsed), query)

    def test_field_with_number(self):
        # non regression for issue #10
        tree = (
            SearchField(
                "field_42",
                Word("42")))
        parsed = parser.parse("field_42:42")
        self.assertEqual(str(parsed), str(tree))
        self.assertEqual(parsed, tree)

    def test_comma_can_be_a_term(self):
        # non regression for issue #79
        tree = UnknownOperation(Word("hi", tail=" "), Word(",", tail=" "), Word("bye"))
        parsed = parser.parse("hi , bye")
        self.assertEqual(str(parsed), str(tree))
        self.assertEqual(parsed, tree)

    def test_minus(self):
        tree = (
            AndOperation(
                Prohibit(
                    Word("test", tail=" ")),
                Prohibit(
                    Word("foo", tail=" "), head=" "),
                Not(
                    Word("bar", head=" "), head=" ")))
        parsed = parser.parse("-test AND -foo AND NOT bar")
        self.assertEqual(str(parsed), str(tree))
        self.assertEqual(parsed, tree)

    def test_plus(self):
        tree = (
            AndOperation(
                Plus(
                    Word("test", tail=" ")),
                Word("foo", head=" ", tail=" "),
                Plus(
                    Word("bar"), head=" ")))
        parsed = parser.parse("+test AND foo AND +bar")
        self.assertEqual(str(parsed), str(tree))
        self.assertEqual(parsed, tree)

    def test_phrase(self):
        tree = (
            AndOperation(
                Phrase('"a phrase (AND a complicated~ one)"', tail=" "),
                Phrase('"Another one"', head=" ")))
        parsed = parser.parse('"a phrase (AND a complicated~ one)" AND "Another one"')
        self.assertEqual(str(parsed), str(tree))
        self.assertEqual(parsed, tree)

    def test_regex(self):
        tree = (
            AndOperation(
                Regex('/a regex (with some.*match+ing)?/', tail=" "),
                Regex('/Another one/', head=" ")))
        parsed = parser.parse('/a regex (with some.*match+ing)?/ AND /Another one/')
        self.assertEqual(str(parsed), str(tree))
        self.assertEqual(parsed, tree)

    def test_approx(self):
        tree = (
            UnknownOperation(
                Proximity(
                    Phrase('"foo bar"'),
                    3,
                    tail=" "),
                Proximity(
                    Phrase('"foo baz"'),
                    None,
                    tail=" "),
                Fuzzy(
                    Word('baz'),
                    Decimal("0.3"),
                    tail=" "),
                Fuzzy(
                    Word('fou'),
                    None)))
        parsed = parser.parse('"foo bar"~3 "foo baz"~ baz~0.3 fou~')
        self.assertEqual(str(parsed), str(tree))
        self.assertEqual(parsed, tree)

    def test_boost(self):
        tree = (
            UnknownOperation(
                Boost(
                    Phrase('"foo bar"'),
                    Decimal("3.0"),
                    tail=" "),
                Boost(
                    Group(
                        AndOperation(
                            Word('baz', tail=" "),
                            Word('bar', head=" "))),
                    Decimal("2.1"))))
        parsed = parser.parse('"foo bar"^3 (baz AND bar)^2.1')
        self.assertEqual(str(parsed), str(tree))
        self.assertEqual(parsed, tree)

    def test_groups(self):
        tree = (
           OrOperation(
               Word('test', tail=" "),
               Group(
                   AndOperation(
                       SearchField(
                           "subject",
                           FieldGroup(
                               OrOperation(
                                   Word('foo', tail=" "),
                                   Word('bar', head=" "))),
                           tail=" "),
                       Word('baz', head=" ")),
                   head=" ")))
        parsed = parser.parse('test OR (subject:(foo OR bar) AND baz)')
        self.assertEqual(str(parsed), str(tree))
        self.assertEqual(parsed, tree)

    def test_range(self):
        tree = (
            AndOperation(
                SearchField(
                    "foo",
                    Range(Word("10", tail=" "), Word("100", head=" "), True, True),
                    tail=" "),
                SearchField(
                    "bar",
                    Range(Word("a*", tail=" "), Word("*", head=" "), True, False),
                    head=" ")))
        parsed = parser.parse('foo:[10 TO 100] AND bar:[a* TO *}')
        self.assertEqual(str(parsed), str(tree))
        self.assertEqual(parsed, tree)

    def test_flavours(self):
        tree = SearchField(
            "somedate",
            Range(Word("now/d-1d+7H", tail=" "), Word("now/d+7H", head=" "), True, True))
        parsed = parser.parse('somedate:[now/d-1d+7H TO now/d+7H]')
        self.assertEqual(str(parsed), str(tree))
        self.assertEqual(parsed, tree)

    def test_combinations(self):
        # self.assertEqual(parser.parse("subject:test desc:(house OR car)").pval, "")
        tree = (
            UnknownOperation(
                SearchField(
                    "subject",
                    Word("test"),
                    tail=" "),
                AndOperation(
                    SearchField(
                        "desc",
                        FieldGroup(
                            OrOperation(
                                Word("house", tail=" "),
                                Word("car", head=" "))),
                        tail=" "),
                    Not(
                        Proximity(
                            Phrase('"approximatly this"'),
                            3,
                            head=" "),
                        head=" "))))
        parsed = parser.parse('subject:test desc:(house OR car) AND NOT "approximatly this"~3')

        self.assertEqual(str(parsed), str(tree))
        self.assertEqual(parsed, tree)

    def test_from_to(self):
        """Tests that all unbounded ranges work correctly"""
        tree = (
            AndOperation(
                SearchField("foo", From(Word("10"), False), tail=" "),
                SearchField("bar", To(Word("11"), True), tail=" ", head=" "),
                SearchField("baz", From(Word("100"), True), tail=" ", head=" "),
                SearchField("fou", To(Phrase('"200"'), False), head=" ")
            )
        )
        parsed = parser.parse('foo:>10 AND bar:<=11 AND baz:>=100 AND fou:<"200"')
        self.assertEqual(str(parsed), str(tree))
        self.assertEqual(parsed, tree)

    def test_from_to_fieldgroup(self):
        """Additional test for the use of combined open ranges (could have been a normal range)"""
        tree = (
            SearchField("foo", FieldGroup(UnknownOperation(
                From(Word("10"), True, tail=" "),
                To(Word("11"), False)
            )))
        )
        parsed = parser.parse('foo:(>=10 <11)')
        self.assertEqual(str(parsed), str(tree))
        self.assertEqual(parsed, tree)

    def test_from_boost_plus_precedence(self):
        """Tests that boost, plus and from have correct precedence"""
        tree = Plus(Boost(From(Word("10"), True), 3))
        parsed = parser.parse('+>=10^3')
        self.assertEqual(str(parsed), str(tree))
        self.assertEqual(parsed, tree)

    def test_precedence(self):
        """We test that unary + and - associate with the closest (unary) expression, and do not
        become associated with the entire ``2 AND 3`` expression

        Also, Boost must be closer than Plus: ``+1 AND +2^1`` must be ``+1 AND +(2^1)``
        """
        tree = (
            OrOperation(
                Word("1", tail=" "),
                AndOperation(
                    Plus(Boost(Fuzzy(Word("2"), 1), 1), tail=" "),
                    Word("3", head=" "),
                    head=" ",
                ),
            )
        )
        parsed = parser.parse('1 OR +2~1^1 AND 3')

        self.assertEqual(str(parsed), str(tree))
        self.assertEqual(parsed, tree)

    def test_precedence_unknown(self):
        """Tests whether the implied unknown operation has the lowest associativity.
        This is independent of whether UnknownOperation resolves to AND or OR, as per
        evidence from Apache's Lucene parsing.

        Default operator: AND, parsed as: +1 +(+2 +3) +4
        Default operator: OR, parsed as:  1 (+2 +3) 4

        """
        tree = (
            UnknownOperation(
                Word("1", tail=" "),
                AndOperation(
                    Word("2", tail=" "),
                    Word("3", head=" "),
                    tail=" ",
                ),
                Word("4"),
            )
        )
        parsed = parser.parse('1 2 AND 3 4')

        self.assertEqual(str(parsed), str(tree))
        self.assertEqual(parsed, tree)

    def test_reserved_ok(self):
        """Test reserved word do not hurt in certain positions
        """
        tree = SearchField("foo", Word("TO"))
        parsed = parser.parse('foo:TO')
        self.assertEqual(str(tree), str(parsed))
        self.assertEqual(tree, parsed)
        tree = SearchField("foo", Word("TO*"))
        parsed = parser.parse('foo:TO*')
        self.assertEqual(str(tree), str(parsed))
        self.assertEqual(tree, parsed)
        tree = SearchField("foo", Word("NOT*"))
        parsed = parser.parse('foo:NOT*')
        self.assertEqual(str(tree), str(parsed))
        self.assertEqual(tree, parsed)
        tree = SearchField("foo", Phrase('"TO AND OR"'))
        parsed = parser.parse('foo:"TO AND OR"')
        self.assertEqual(str(tree), str(parsed))
        self.assertEqual(tree, parsed)

    def test_date_in_field(self):
        tree = SearchField("foo", Word("2015-12-19"))
        parsed = parser.parse('foo:2015-12-19')
        self.assertEqual(str(tree), str(parsed))
        self.assertEqual(tree, parsed)
        tree = SearchField("foo", Word("2015-12-19T22:30"))
        parsed = parser.parse('foo:2015-12-19T22:30')
        self.assertEqual(str(tree), str(parsed))
        self.assertEqual(tree, parsed)
        tree = SearchField("foo", Word("2015-12-19T22:30:45"))
        parsed = parser.parse('foo:2015-12-19T22:30:45')
        self.assertEqual(str(tree), str(parsed))
        self.assertEqual(tree, parsed)
        tree = SearchField("foo", Word("2015-12-19T22:30:45.234Z"))
        parsed = parser.parse('foo:2015-12-19T22:30:45.234Z')
        self.assertEqual(str(tree), str(parsed))
        self.assertEqual(tree, parsed)

    def test_datemath_in_field(self):
        tree = SearchField("foo", Word(r"2015-12-19||+2\d"))
        parsed = parser.parse(r'foo:2015-12-19||+2\d')
        self.assertEqual(str(tree), str(parsed))
        self.assertEqual(tree, parsed)
        tree = SearchField("foo", Word(r"now+2h+20m\h"))
        parsed = parser.parse(r'foo:now+2h+20m\h')
        self.assertEqual(str(tree), str(parsed))
        self.assertEqual(tree, parsed)

    def test_date_in_range(self):
        # juste one funky expression
        tree = SearchField(
            "foo",
            Range(Word(r"2015-12-19||+2\d", tail=" "), Word(r"now+3d+12h\h", head=" ")))
        parsed = parser.parse(r'foo:[2015-12-19||+2\d TO now+3d+12h\h]')
        self.assertEqual(str(tree), str(parsed))
        self.assertEqual(tree, parsed)

    def test_reserved_ko(self):
        """Test reserved word hurt as they hurt lucene
        """
        with self.assertRaises(ParseSyntaxError) as raised:
            parser.parse('foo:NOT')
        self.assertTrue(
            str(raised.exception).startswith("Syntax error in input : unexpected end of expr"))
        with self.assertRaises(ParseSyntaxError) as raised:
            parser.parse('foo:AND')
        self.assertEqual(
            str(raised.exception),
            "Syntax error in input : unexpected  'AND' at position 4!",
        )
        with self.assertRaises(ParseSyntaxError) as raised:
            parser.parse('foo:OR')
        self.assertEqual(
            str(raised.exception),
            "Syntax error in input : unexpected  'OR' at position 4!",
        )
        with self.assertRaises(ParseSyntaxError) as raised:
            parser.parse('OR')
        self.assertEqual(
            str(raised.exception),
            "Syntax error in input : unexpected  'OR' at position 0!",
        )
        with self.assertRaises(ParseSyntaxError) as raised:
            parser.parse('AND')
        self.assertEqual(
            str(raised.exception),
            "Syntax error in input : unexpected  'AND' at position 0!",
        )

    def test_parse_error_on_unmatched_parenthesis(self):
        with self.assertRaises(ParseSyntaxError) as raised:
            parser.parse('((foo bar) ')
        self.assertTrue(
            str(raised.exception).startswith("Syntax error in input : unexpected end of expr"))

    def test_parse_error_on_unmatched_bracket(self):
        with self.assertRaises(ParseSyntaxError) as raised:
            parser.parse('[foo TO bar')
        self.assertTrue(
            str(raised.exception).startswith("Syntax error in input : unexpected end of expr"))

    def test_parse_error_on_range(self):
        with self.assertRaises(ParseSyntaxError) as raised:
            parser.parse('[foo TO ]')
        self.assertEqual(
            str(raised.exception),
            "Syntax error in input : unexpected  ']' at position 8!",
        )

    def test_illegal_character_exception(self):
        with self.assertRaises(IllegalCharacterError) as raised:
            parser.parse('\\')
        self.assertEqual(
            str(raised.exception),
            "Illegal character '\\' at position 0",
        )

<<<<<<< HEAD

def test_lex_global_state():
    """
    Last Lexer is used globally by default by the parser. If another library
    creates another lexer, it should not impact luqum.

    More info: [Multiple Parsers and
    Lexers](http://www.dabeaz.com/ply/ply.html#ply_nn37)
    """
    qs = '(title:"foo bar" AND body:"quick fox")'

    lex.lex(module=alternative_lexer)

    with pytest.raises(ParseSyntaxError):
        parser.parse(qs)

    parser.parse(qs, lexer=lexer)
    # if there is a "luqum.exceptions.ParseSyntaxError", the wrong lexer was
    # used.
    parse(qs)
=======
    def test_negative_values_in_ranges(self):
        parsed = parser.parse("[-1 TO 5]")
        self.assertEqual(str(parsed), "[-1 TO 5]")

        parsed = parser.parse("[-10 TO -1]")
        self.assertEqual(str(parsed), "[-10 TO -1]")

        # semantically incorrect but correct from the parser's perspective
        parsed = parser.parse("[5 TO -1]")
        self.assertEqual(str(parsed), "[5 TO -1]")
>>>>>>> 62634338
<|MERGE_RESOLUTION|>--- conflicted
+++ resolved
@@ -531,7 +531,17 @@
             "Illegal character '\\' at position 0",
         )
 
-<<<<<<< HEAD
+    def test_negative_values_in_ranges(self):
+        parsed = parser.parse("[-1 TO 5]")
+        self.assertEqual(str(parsed), "[-1 TO 5]")
+
+        parsed = parser.parse("[-10 TO -1]")
+        self.assertEqual(str(parsed), "[-10 TO -1]")
+
+        # semantically incorrect but correct from the parser's perspective
+        parsed = parser.parse("[5 TO -1]")
+        self.assertEqual(str(parsed), "[5 TO -1]")
+
 
 def test_lex_global_state():
     """
@@ -551,16 +561,4 @@
     parser.parse(qs, lexer=lexer)
     # if there is a "luqum.exceptions.ParseSyntaxError", the wrong lexer was
     # used.
-    parse(qs)
-=======
-    def test_negative_values_in_ranges(self):
-        parsed = parser.parse("[-1 TO 5]")
-        self.assertEqual(str(parsed), "[-1 TO 5]")
-
-        parsed = parser.parse("[-10 TO -1]")
-        self.assertEqual(str(parsed), "[-10 TO -1]")
-
-        # semantically incorrect but correct from the parser's perspective
-        parsed = parser.parse("[5 TO -1]")
-        self.assertEqual(str(parsed), "[5 TO -1]")
->>>>>>> 62634338
+    parse(qs)